--- conflicted
+++ resolved
@@ -260,15 +260,10 @@
       for (String s : DEFAULT_VALUES.keySet()) {
         RESERVED_KEYWORDS.add(new Bytes(Bytes.toBytes(s)));
       }
-<<<<<<< HEAD
-      RESERVED_KEYWORDS.add(new ImmutableBytesWritable(Bytes.toBytes(ENCRYPTION)));
-      RESERVED_KEYWORDS.add(new ImmutableBytesWritable(Bytes.toBytes(ENCRYPTION_KEY)));
-      RESERVED_KEYWORDS.add(new ImmutableBytesWritable(IS_MOB_BYTES));
-      RESERVED_KEYWORDS.add(new ImmutableBytesWritable(MOB_THRESHOLD_BYTES));
-=======
-    RESERVED_KEYWORDS.add(new Bytes(Bytes.toBytes(ENCRYPTION)));
-    RESERVED_KEYWORDS.add(new Bytes(Bytes.toBytes(ENCRYPTION_KEY)));
->>>>>>> 3dd220f8
+      RESERVED_KEYWORDS.add(new Bytes(Bytes.toBytes(ENCRYPTION)));
+      RESERVED_KEYWORDS.add(new Bytes(Bytes.toBytes(ENCRYPTION_KEY)));
+      RESERVED_KEYWORDS.add(new Bytes(IS_MOB_BYTES));
+      RESERVED_KEYWORDS.add(new Bytes(MOB_THRESHOLD_BYTES));
   }
 
   private static final int UNINITIALIZED = -1;
